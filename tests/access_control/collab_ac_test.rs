--- conflicted
+++ resolved
@@ -152,13 +152,7 @@
       role: AFRole::Guest,
     }],
   )
-<<<<<<< HEAD
-  .await;
-=======
-  .await
-  .context("adding users to workspace")
-  .unwrap();
->>>>>>> 225887db
+  .await;
 
   for method in [Method::GET, Method::POST, Method::PUT, Method::DELETE] {
     assert_can_access_http_method(
